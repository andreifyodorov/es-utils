--- conflicted
+++ resolved
@@ -4,21 +4,7 @@
 use strict;
 use warnings;
 
-<<<<<<< HEAD
-BEGIN {
-    # We don't want to use the proxies set in our environment
-    delete $ENV{$_} for qw(http_proxy HTTP_PROXY https_proxy HTTPS_PROXY);
-}
-
-use JSON;
-use IPC::Run3;
-use LWP::Simple;
-use File::Spec;
-use Term::ANSIColor;
 use Getopt::Long qw(:config posix_default no_ignore_case no_ignore_case_always);
-=======
-use Getopt::Long;
->>>>>>> ca2b029b
 use Pod::Usage;
 use CLI::Helpers qw(:all);
 use App::ElasticSearch::Utilities qw(:all);
